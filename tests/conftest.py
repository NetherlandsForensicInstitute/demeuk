--- conflicted
+++ resolved
@@ -279,14 +279,14 @@
 
 with open('testdata/input41', 'w') as file:
     file.write(f'dummy{linesep}')
-<<<<<<< HEAD
     file.write(f'2C:C5:D3:70:78:2c{linesep}')
-=======
+
+with open('testdata/input42', 'w') as file:
+    file.write(f'dummy{linesep}')
     file.write(f'd4662e44-00f1-4ef6-857e-76e3c61604cd{linesep}')
     file.write(f'D4662E44-00F1-4EF6-857E-76E3C61604CD{linesep}')
 
 with open('testdata/input43', 'w') as file:
     file.write(f'dummy{linesep}')
     file.write(f'test.jpg{linesep}')
-    file.write(f'hello@whatsapp.com{linesep}')
->>>>>>> 398da016
+    file.write(f'hello@whatsapp.com{linesep}')