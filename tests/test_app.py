import sys
from unittest.mock import patch

from demeuk import main
from pytest import raises


def calculate_line_numbers(file_name):
    lines = 0
    with open(file_name, 'rb') as file:
        for lines, line in enumerate(file):
            pass
    return lines + 1


def test_demeuk():
    testargs = ['demeuk', '-i', 'testdata/input1', '-o', 'testdata/output1', '-l', 'testdata/log1']
    with patch.object(sys, 'argv', testargs):
        main()

    line_num_input1 = calculate_line_numbers('testdata/input1')
    line_num_output1 = calculate_line_numbers('testdata/output1')
    line_num_log1 = calculate_line_numbers('testdata/log1')

    assert line_num_log1 == 4
    assert line_num_output1 == 9
    assert line_num_input1 == (line_num_output1 + line_num_log1)
    with open('testdata/output1') as file:
        filecontent = file.read()
        assert 'Password123!@"\n' in filecontent
        assert 'ǓǝǪǼȧɠ\n' in filecontent
        assert 'ʄʛʨʾϑϡϣЄ\n' in filecontent
        assert 'ϽϾϿЀЁЂЃЄЅІЇЈ\n' in filecontent
        assert '做戏之说\n' in filecontent
        assert 'Hyggelig123åmøtedeg!\n' in filecontent
        assert 'бонусов$123\n' in filecontent
        assert '!!!ееместной%%@!\n' in filecontent


def test_multithread():
    testargs = ['demeuk', '-i', 'testdata/input2', '-o', 'testdata/output2', '-j', '3']
    with patch.object(sys, 'argv', testargs):
        main()

    line_num_input1 = calculate_line_numbers('testdata/input2')
    line_num_output1 = calculate_line_numbers('testdata/output2')

    assert line_num_output1 == 8
    assert line_num_input1 == line_num_output1


def test_newline():
    testargs = ['demeuk', '-i', 'testdata/input3', '-o', 'testdata/output3']
    with patch.object(sys, 'argv', testargs):
        main()

    line_num_input1 = calculate_line_numbers('testdata/input3')
    line_num_output1 = calculate_line_numbers('testdata/output3')

    assert line_num_output1 == 8
    assert line_num_input1 == line_num_output1
    with open('testdata/output3') as file:
        filecontent = file.read()
        for x in range(7):
            assert f'line{x}\n' in filecontent


def test_tabchar():
    testargs = ['demeuk', '-i', 'testdata/input4', '-o', 'testdata/output4']
    with patch.object(sys, 'argv', testargs):
        main()

    line_num_output1 = calculate_line_numbers('testdata/output4')
    assert line_num_output1 == 2
    with open('testdata/output4') as file:
        filecontent = file.read()
        assert 'line:entry\n' in filecontent
        assert 'line2:entry2\n' in filecontent


def test_split_email():
    testargs = ['demeuk', '-i', 'testdata/input5', '-o', 'testdata/output5', '--remove-email', '-c']
    with patch.object(sys, 'argv', testargs):
        main()
    line_num_output = calculate_line_numbers('testdata/output5')
    assert line_num_output == 6
    with open('testdata/output5') as file:
        filecontent = file.read()
        assert 'line1\n' in filecontent
        assert 'email@example.com' not in filecontent
        assert 'alcatel-sbell' not in filecontent
        assert '\nline4\n' in filecontent
        assert '\nline5\n' in filecontent
        assert '\nline6\n' in filecontent


def test_googlengram():
    testargs = ['demeuk', '-i', 'testdata/input6', '-o', 'testdata/output6', '-g']
    with patch.object(sys, 'argv', testargs):
        main()
    line_num_output = calculate_line_numbers('testdata/output6')
    assert line_num_output == 4
    with open('testdata/output6') as f:
        filecontent = f.read()
        assert 'I\'ain\n' in filecontent
        assert 'I\'Afrique occidental\n' in filecontent
        assert 'I\'Allemagne\n' in filecontent
        assert 'I\'ain a\n' in filecontent


def test_coupe():
    testargs = ['demeuk', '-i', 'testdata/input7', '-o', 'testdata/output7', '-l', 'testdata/log7']
    with patch.object(sys, 'argv', testargs):
        main()

    line_num_output = calculate_line_numbers('testdata/output7')
    assert line_num_output == 2
    with open('testdata/output7') as f:
        filecontent = f.read()
        assert 'coupÉ' in filecontent
        assert 'LANCIA AURELIA B20 COUPÉ GT\n' in filecontent


def test_split():
    testargs = ['demeuk', '-i', 'testdata/input8', '-o', 'testdata/output8', '-c']
    with patch.object(sys, 'argv', testargs):
        main()

    line_num_output = calculate_line_numbers('testdata/output8')
    assert line_num_output == 4
    with open('testdata/output8') as f:
        filecontent = f.read()
        assert 'example.com' not in filecontent
        assert 'sub.example.com' not in filecontent
        assert 'example.guru' not in filecontent
        assert 'sub.test-example.com' not in filecontent


def test_output_encoding():
    testargs = ['demeuk', '-i', 'testdata/input1', '-o', 'testdata/output1', '--output-encoding', 'C']
    with patch.object(sys, 'argv', testargs):
        with raises(UnicodeEncodeError):
            main()


def test_input_encoding():
    testargs = ['demeuk', '-i', 'testdata/input9', '-o', 'testdata/output9', '--input-encoding', 'windows-1251,UTF-16']
    with patch.object(sys, 'argv', testargs):
        main()
    line_num_output = calculate_line_numbers('testdata/output9')
    assert line_num_output == 2
    with open('testdata/output9') as f:
        filecontent = f.read()
        assert '16THEBEST!!!\n' in filecontent
        assert '!!!ееместной%%@!\n' in filecontent


def test_delimiter():
    testargs = [
        'demeuk', '-i', 'testdata/input10', '-o', 'testdata/output10',
        '-l', 'testdata/log10',
        '--cut', '--delimiter', '/', '--cut-before', '--check-min-length', '1',
        '--check-max-length', '10',
        '--check-case',
    ]
    with patch.object(sys, 'argv', testargs):
        main()
    line_num_output = calculate_line_numbers('testdata/output10')
    assert line_num_output == 1
    with open('testdata/output10') as f:
        filecontent = f.read()
        assert 'cĳfer\n' in filecontent
        assert '3M\n' not in filecontent
        assert 'VERYVERYVERYVERYVERYVERYLONGLINE?\n' not in filecontent


def test_language_processing():
    testargs = [
        'demeuk', '-i', 'testdata/input11', '-o', 'testdata/output11',
        '-l', 'testdata/log11',
        '--cut', '--delimiter', '/', '--cut-before', '--check-min-length', '2',
        '--remove-strip-punctuation', '--add-lower', '--add-latin-ligatures',
        '--add-split',
    ]
    with patch.object(sys, 'argv', testargs):
        main()
    line_num_output = calculate_line_numbers('testdata/output11')
    assert line_num_output == 29
    with open('testdata/output11') as f:
        filecontent = f.read()
        assert 'cĳfer\n' in filecontent
        assert 'cijfer\n' in filecontent
        assert '3M\n' in filecontent
        assert '3m\n' in filecontent
        assert '\ntest\n' in filecontent
        assert '3M-test\n' in filecontent
        assert 'St. Maarten\n' in filecontent
        assert 'St\n' in filecontent
        assert '\nMaarten\n' in filecontent
        assert 'Aai-Aai\n' in filecontent
        assert '3-hoekig\n' in filecontent
        assert '\nhoekig\n' in filecontent
        assert '3\n' not in filecontent
        assert 'Philipsburg.\n' not in filecontent
        assert 'Philipsburg\n' in filecontent


def test_fries():
    testargs = ['demeuk', '-i', 'testdata/input12', '-o', 'testdata/output12', '-l', 'testdata/log12', '--no-mojibake']
    with patch.object(sys, 'argv', testargs):
        main()
    with open('testdata/log12') as f:
        filecontent = f.read()
        assert 'West-Frysl' in filecontent
    with open('testdata/output12') as f:
        filecontent = f.read()
        assert 'West-Frysl‰n' not in filecontent


def test_cut_fields():
    testargs = [
        'demeuk', '-i', 'testdata/input13', '-o', 'testdata/output13', '-l', 'testdata/log13',
        '-f', '5-', '-c',
    ]
    with patch.object(sys, 'argv', testargs):
        main()
    with open('testdata/output13') as f:
        filecontent = f.read()
        assert 'field5:field6:field7\n' in filecontent
        assert 'field4' not in filecontent


def test_cut_fields_single():
    testargs = [
        'demeuk', '-i', 'testdata/input14', '-o', 'testdata/output14', '-l', 'testdata/log14',
        '-f', '5', '-c',
    ]
    with patch.object(sys, 'argv', testargs):
        main()
    with open('testdata/output14') as f:
        filecontent = f.read()
        assert 'field5\n' in filecontent
        assert 'field4' not in filecontent


def test_unhex():
    testargs = [
        'demeuk', '-i', 'testdata/input15', '-o', 'testdata/output15', '-l', 'testdata/log15',
        '--hex',
    ]
    with patch.object(sys, 'argv', testargs):
        main()
    with open('testdata/output15') as f:
        filecontent = f.read()
        assert 'PEÑAROL\n' in filecontent
        assert 'QWERTYUIOPÅ\n' in filecontent
        assert 'Zsófi2000\n' in filecontent
        assert 'arañas\n' in filecontent
        assert '$HEX[' not in filecontent


def test_unhtml():
    testargs = [
        'demeuk', '-i', 'testdata/input16', '-o', 'testdata/output16', '-l', 'testdata/log16',
        '--html',
    ]
    with patch.object(sys, 'argv', testargs):
        main()
    with open('testdata/output16') as f:
        filecontent = f.read()
        assert 'İSMAİL\n' in filecontent
        assert 'İSTANBUL\n' in filecontent
        assert 'şifreyok\n' in filecontent
        assert 'α\n' not in filecontent
        assert '&gt;\n' in filecontent


def test_unhtml_named():
    testargs = [
        'demeuk', '-i', 'testdata/input17', '-o', 'testdata/output17', '-l', 'testdata/log17',
        '--html', '--html-named',
    ]
    with patch.object(sys, 'argv', testargs):
        main()
    with open('testdata/output17') as f:
        filecontent = f.read()
        assert 'İSMAİL\n' in filecontent
        assert 'İSTANBUL\n' in filecontent
        assert 'şifreyok\n' in filecontent
        assert 'α\n' in filecontent
        assert '>\n' in filecontent


def test_verbose():
    testargs = [
        'demeuk', '-i', 'testdata/input18', '-o', 'testdata/output18', '-l', 'testdata/log18',
        '-f', '5-', '-c', '--verbose',
    ]
    with patch.object(sys, 'argv', testargs):
        main()
    with open('testdata/log18') as f:
        filecontent = f.read()
        assert 'Clean_cut; ' in filecontent


def test_limit():
    testargs = [
        'demeuk', '-i', 'testdata/input19', '-o', 'testdata/output19', '-l', 'testdata/log19',
        '--limit', '5',
    ]
    with patch.object(sys, 'argv', testargs):
        main()

    line_num_output = calculate_line_numbers('testdata/output19')
    assert line_num_output == 5


def test_clean_add_umlaut():
    testargs = [
        'demeuk', '-i', 'testdata/input20', '-o', 'testdata/output20', '-l', 'testdata/log20',
        '--add-umlaut', '--verbose',
    ]
    with patch.object(sys, 'argv', testargs):
        main()

    with open('testdata/output20') as f:
        filecontent = f.read()
        assert 'Eselsbrücke' in filecontent
        assert 'Fremdschämen' in filecontent
        assert 'KÄSEHOCH' in filecontent
        assert 'KA"SEHOCH' in filecontent

    testargs = [
        'demeuk', '-i', 'testdata/input20', '-o', 'testdata/output20.2', '-l', 'testdata/log20.2',
        '--umlaut', '--verbose',
    ]
    with patch.object(sys, 'argv', testargs):
        main()

    with open('testdata/output20.2') as f:
        filecontent = f.read()
        assert 'Eselsbrücke' in filecontent
        assert 'Fremdschämen' in filecontent
        assert 'KÄSEHOCH' in filecontent
        assert 'KA"SEHOCH' not in filecontent


def test_multiple_delimiters():
    testargs = [
        'demeuk', '-i', 'testdata/input21', '-o', 'testdata/output21', '-l', 'testdata/log20',
        '-c', '--verbose', '-d', ':,;,----',
    ]
    with patch.object(sys, 'argv', testargs):
        main()

    with open('testdata/output21') as f:
        filecontent = f.read()
        assert 'password\n' in filecontent
        assert 'password2\n' in filecontent
        assert 'password3\n' in filecontent
        assert 'user' not in filecontent


def test_check_email():
    testargs = [
        'demeuk', '-i', 'testdata/input22', '-o', 'testdata/output22', '-l', 'testdata/log22',
        '--verbose', '--check-email', '--remove-email',
    ]
    with patch.object(sys, 'argv', testargs):
        main()

    with open('testdata/output22') as f:
        filecontent = f.read()
        assert 'line1' in filecontent
        assert 'line2' not in filecontent
        assert 'line3' not in filecontent
        assert 'line4' not in filecontent
        assert 'line5\n' in filecontent


def test_check_hash():
    testargs = [
        'demeuk', '-i', 'testdata/input23', '-o', 'testdata/output23', '-l', 'testdata/log23',
        '--verbose', '--check-hash', '-c',
    ]
    with patch.object(sys, 'argv', testargs):
        main()
    with open('testdata/output23') as f:
        filecontent = f.read()
        assert 'baabe00a81fc405af4ab9b0f99615498' not in filecontent
        assert '$h$7/uhfibmxg83yq6y1rh5y9wjee13kh.' not in filecontent
        assert '$6$/fasjdfsadj$safjasdfasjdfa' not in filecontent
        assert '$1$Tx6cx/cA$ouWREOn7' not in filecontent
        assert 'changeme!' in filecontent
        assert 'line5' not in filecontent
        assert '12345678' in filecontent
        assert 'aaaaaa' in filecontent
        assert '$aaa$test' in filecontent
        assert '$H$8abc' in filecontent
        assert '$2a$10$bcrypt' not in filecontent
        assert '$pizza$like' in filecontent


def test_check_bug_comma_d():
    testargs = [
        'demeuk', '-i', 'testdata/input24', '-o', 'testdata/output24', '-l', 'testdata/log24',
        '--verbose', '-c', '-d', ',;:',
    ]
    with patch.object(sys, 'argv', testargs):
        main()
    with open('testdata/output24') as f:
        filecontent = f.read()
        assert 'line1' not in filecontent
        assert 'angus' in filecontent
        assert 'line2' not in filecontent
        assert 'snow' in filecontent


def test_check_non_ascii():
    testargs = [
        'demeuk', '-i', 'testdata/input25', '-o', 'testdata/output25', '-l', 'testdata/log25',
        '--verbose', '--check-non-ascii',
    ]
    with patch.object(sys, 'argv', testargs):
        main()
    with open('testdata/output25') as f:
        filecontent = f.read()
        assert 'laténight' not in filecontent
        assert 'thestrokes' in filecontent


def test_clean_non_ascii():
    testargs = [
        'demeuk', '-i', 'testdata/input26', '-o', 'testdata/output26', '-l', 'testdata/log26',
        '--verbose', '--non-ascii',
    ]
    with patch.object(sys, 'argv', testargs):
        main()
    with open('testdata/output26') as f:
        filecontent = f.read()

        assert 'polopaç' not in filecontent
        assert 'mündster' not in filecontent
        assert 'polopac' in filecontent
        assert 'mundster' in filecontent


<<<<<<< HEAD
def test_remove_punctuation():
    testargs = [
        'demeuk', '-i', 'testdata/input27', '-o', 'testdata/output27', '-l', 'testdata/log27',
        '--verbose', '--remove-punctuation',
=======
def test_glob():
    testargs = [
        'demeuk', '-i', 'testdata/input*', '-o', 'testdata/output27', '-l', 'testdata/log27',
        '--verbose', '-c', '-d', ',;:',
>>>>>>> 54c9221a
    ]
    with patch.object(sys, 'argv', testargs):
        main()
    with open('testdata/output27') as f:
<<<<<<< HEAD
        filecontent = f.read()

        assert 'ripitup' in filecontent
        assert 'orangejuice' in filecontent


def test_remove_different_punctuation():
    testargs = [
        'demeuk', '-i', 'testdata/input28', '-o', 'testdata/output28', '-l', 'testdata/log28',
        '--verbose', '--remove-punctuation', '--punctuation', '_',
    ]
    with patch.object(sys, 'argv', testargs):
        main()
    with open('testdata/output28') as f:
        filecontent = f.read()

        assert 'standbyme' in filecontent
        assert 'the clash' in filecontent


def test_add_without_punctuation():
    testargs = [
        'demeuk', '-i', 'testdata/input29', '-o', 'testdata/output29', '-l', 'testdata/log29',
        '--verbose', '--add-without-punctuation',
    ]
    with patch.object(sys, 'argv', testargs):
        main()
    with open('testdata/output29') as f:
        filecontent = f.read()

        assert 'stand_by_me' in filecontent
        assert 'the clash' in filecontent
        assert 'standbyme' in filecontent
        assert 'theclash' in filecontent
=======
        assert len(f.readlines()) > 100
>>>>>>> 54c9221a
<|MERGE_RESOLUTION|>--- conflicted
+++ resolved
@@ -445,22 +445,14 @@
         assert 'mundster' in filecontent
 
 
-<<<<<<< HEAD
 def test_remove_punctuation():
     testargs = [
         'demeuk', '-i', 'testdata/input27', '-o', 'testdata/output27', '-l', 'testdata/log27',
         '--verbose', '--remove-punctuation',
-=======
-def test_glob():
-    testargs = [
-        'demeuk', '-i', 'testdata/input*', '-o', 'testdata/output27', '-l', 'testdata/log27',
-        '--verbose', '-c', '-d', ',;:',
->>>>>>> 54c9221a
     ]
     with patch.object(sys, 'argv', testargs):
         main()
     with open('testdata/output27') as f:
-<<<<<<< HEAD
         filecontent = f.read()
 
         assert 'ripitup' in filecontent
@@ -495,6 +487,14 @@
         assert 'the clash' in filecontent
         assert 'standbyme' in filecontent
         assert 'theclash' in filecontent
-=======
-        assert len(f.readlines()) > 100
->>>>>>> 54c9221a
+
+
+def test_glob():
+    testargs = [
+        'demeuk', '-i', 'testdata/input*', '-o', 'testdata/output30', '-l', 'testdata/log30',
+        '--verbose', '-c', '-d', ',;:',
+    ]
+    with patch.object(sys, 'argv', testargs):
+        main()
+    with open('testdata/output30') as f:
+        assert len(f.readlines()) > 100