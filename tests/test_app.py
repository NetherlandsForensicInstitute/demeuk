--- conflicted
+++ resolved
@@ -416,24 +416,14 @@
         assert 'snow' in filecontent
 
 
-<<<<<<< HEAD
-def test_glob():
-    testargs = [
-        'demeuk', '-i', 'testdata/input*', '-o', 'testdata/output25', '-l', 'testdata/log25',
-        '--verbose', '-c', '-d', ',;:',
-=======
 def test_check_non_ascii():
     testargs = [
         'demeuk', '-i', 'testdata/input25', '-o', 'testdata/output25', '-l', 'testdata/log25',
         '--verbose', '--check-non-ascii',
->>>>>>> 4741312f
     ]
     with patch.object(sys, 'argv', testargs):
         main()
     with open('testdata/output25') as f:
-<<<<<<< HEAD
-        assert len(f.readlines()) == 110
-=======
         filecontent = f.read()
         assert 'laténight' not in filecontent
         assert 'thestrokes' in filecontent
@@ -453,4 +443,14 @@
         assert 'mündster' not in filecontent
         assert 'polopac' in filecontent
         assert 'mundster' in filecontent
->>>>>>> 4741312f
+
+
+def test_glob():
+    testargs = [
+        'demeuk', '-i', 'testdata/input*', '-o', 'testdata/output27', '-l', 'testdata/log27',
+        '--verbose', '-c', '-d', ',;:',
+    ]
+    with patch.object(sys, 'argv', testargs):
+        main()
+    with open('testdata/output27') as f:
+        assert len(f.readlines()) == 115