import sys
from unittest.mock import patch

from bin.demeuk import main
from pytest import raises

from subprocess import PIPE, run


def calculate_line_numbers(file_name):
    lines = 0
    with open(file_name, 'rb') as file:
        for lines, line in enumerate(file):
            pass
    return lines + 1


def test_demeuk():
    testargs = ['demeuk', '-i', 'testdata/input1', '-o', 'testdata/output1', '-l', 'testdata/log1', '--leak']
    with patch.object(sys, 'argv', testargs):
        main()

    line_num_input1 = calculate_line_numbers('testdata/input1')
    line_num_output1 = calculate_line_numbers('testdata/output1')
    line_num_log1 = calculate_line_numbers('testdata/log1')

    assert line_num_log1 == 5
    assert line_num_output1 == 9
    assert line_num_input1 == (line_num_output1 + line_num_log1 - 1)
    with open('testdata/output1') as file:
        filecontent = file.read()
        assert 'Password123!@"\n' in filecontent
        assert 'ǓǝǪǼȧɠ\n' in filecontent
        assert 'ʄʛʨʾϑϡϣЄ\n' in filecontent
        assert 'ϽϾϿЀЁЂЃЄЅІЇЈ\n' in filecontent
        assert '做戏之说\n' in filecontent
        assert 'Hyggelig123åmøtedeg!\n' in filecontent
        assert 'бонусов$123\n' in filecontent
        assert '!!!ееместной%%@!\n' in filecontent


def test_multithread():
    testargs = ['demeuk', '-i', 'testdata/input2', '-o', 'testdata/output2', '-j', '3']
    with patch.object(sys, 'argv', testargs):
        main()

    line_num_input1 = calculate_line_numbers('testdata/input2')
    line_num_output1 = calculate_line_numbers('testdata/output2')

    assert line_num_output1 == 8
    assert line_num_input1 == line_num_output1


def test_newline():
    testargs = ['demeuk', '-i', 'testdata/input3', '-o', 'testdata/output3']
    with patch.object(sys, 'argv', testargs):
        main()

    line_num_input1 = calculate_line_numbers('testdata/input3')
    line_num_output1 = calculate_line_numbers('testdata/output3')

    assert line_num_output1 == 8
    assert line_num_input1 == line_num_output1
    with open('testdata/output3') as file:
        filecontent = file.read()
        for x in range(7):
            assert f'line{x}\n' in filecontent


def test_tabchar():
    testargs = ['demeuk', '-i', 'testdata/input4', '-o', 'testdata/output4', '--tab']
    with patch.object(sys, 'argv', testargs):
        main()

    line_num_output1 = calculate_line_numbers('testdata/output4')
    assert line_num_output1 == 2
    with open('testdata/output4') as file:
        filecontent = file.read()
        assert 'line:entry\n' in filecontent
        assert 'line2:entry2\n' in filecontent


def test_split_email():
    testargs = ['demeuk', '-i', 'testdata/input5', '-o', 'testdata/output5', '--remove-email', '-c']
    with patch.object(sys, 'argv', testargs):
        main()
    line_num_output = calculate_line_numbers('testdata/output5')
    assert line_num_output == 6
    with open('testdata/output5') as file:
        filecontent = file.read()
        assert 'line1\n' in filecontent
        assert 'email@example.com' not in filecontent
        assert 'alcatel-sbell' not in filecontent
        assert '\nline4\n' in filecontent
        assert '\nline5\n' in filecontent
        assert '\nline6\n' in filecontent


def test_googlengram():
    testargs = ['demeuk', '-i', 'testdata/input6', '-o', 'testdata/output6', '-g']
    with patch.object(sys, 'argv', testargs):
        main()
    line_num_output = calculate_line_numbers('testdata/output6')
    assert line_num_output == 4
    with open('testdata/output6') as f:
        filecontent = f.read()
        assert 'I\'ain\n' in filecontent
        assert 'I\'Afrique occidental\n' in filecontent
        assert 'I\'Allemagne\n' in filecontent
        assert 'I\'ain a\n' in filecontent


def test_coupe():
    testargs = ['demeuk', '-i', 'testdata/input7', '-o', 'testdata/output7', '-l', 'testdata/log7', '--mojibake']
    with patch.object(sys, 'argv', testargs):
        main()

    line_num_output = calculate_line_numbers('testdata/output7')
    assert line_num_output == 2
    with open('testdata/output7') as f:
        filecontent = f.read()
        assert 'coupÉ' in filecontent
        assert 'LANCIA AURELIA B20 COUPÉ GT\n' in filecontent


def test_split():
    testargs = ['demeuk', '-i', 'testdata/input8', '-o', 'testdata/output8', '-c']
    with patch.object(sys, 'argv', testargs):
        main()

    line_num_output = calculate_line_numbers('testdata/output8')
    assert line_num_output == 4
    with open('testdata/output8') as f:
        filecontent = f.read()
        assert 'example.com' not in filecontent
        assert 'sub.example.com' not in filecontent
        assert 'example.guru' not in filecontent
        assert 'sub.test-example.com' not in filecontent


def test_output_encoding():
    testargs = ['demeuk', '-i', 'testdata/input1', '-o', 'testdata/output1', '--output-encoding', 'C', '--encode']
    with patch.object(sys, 'argv', testargs):
        with raises(UnicodeEncodeError):
            main()


def test_input_encoding():
    testargs = ['demeuk', '-i', 'testdata/input9', '-o', 'testdata/output9',
                '--input-encoding', 'windows-1251,UTF-16', '--encode']
    with patch.object(sys, 'argv', testargs):
        main()
    line_num_output = calculate_line_numbers('testdata/output9')
    assert line_num_output == 2
    with open('testdata/output9') as f:
        filecontent = f.read()
        assert '16THEBEST!!!\n' in filecontent
        assert '!!!ееместной%%@!\n' in filecontent


def test_delimiter():
    testargs = [
        'demeuk', '-i', 'testdata/input10', '-o', 'testdata/output10',
        '-l', 'testdata/log10',
        '--cut', '--delimiter', '/', '--cut-before', '--check-min-length', '1',
        '--check-max-length', '10',
        '--check-case',
    ]
    with patch.object(sys, 'argv', testargs):
        main()
    line_num_output = calculate_line_numbers('testdata/output10')
    assert line_num_output == 1
    with open('testdata/output10') as f:
        filecontent = f.read()
        assert 'cĳfer\n' in filecontent
        assert '3M\n' not in filecontent
        assert 'VERYVERYVERYVERYVERYVERYLONGLINE?\n' not in filecontent


def test_language_processing():
    testargs = [
        'demeuk', '-i', 'testdata/input11', '-o', 'testdata/output11',
        '-l', 'testdata/log11',
        '--cut', '--delimiter', '/', '--cut-before', '--check-min-length', '2',
        '--remove-strip-punctuation', '--add-lower', '--add-latin-ligatures',
        '--add-split',
    ]
    with patch.object(sys, 'argv', testargs):
        main()
    line_num_output = calculate_line_numbers('testdata/output11')
    assert line_num_output == 29
    with open('testdata/output11') as f:
        filecontent = f.read()
        assert 'cĳfer\n' in filecontent
        assert 'cijfer\n' in filecontent
        assert '3M\n' in filecontent
        assert '3m\n' in filecontent
        assert '\ntest\n' in filecontent
        assert '3M-test\n' in filecontent
        assert 'St. Maarten\n' in filecontent
        assert 'St\n' in filecontent
        assert '\nMaarten\n' in filecontent
        assert 'Aai-Aai\n' in filecontent
        assert '3-hoekig\n' in filecontent
        assert '\nhoekig\n' in filecontent
        assert '3\n' not in filecontent
        assert 'Philipsburg.\n' not in filecontent
        assert 'Philipsburg\n' in filecontent


def test_fries():
    testargs = ['demeuk', '-i', 'testdata/input12', '-o', 'testdata/output12',
                '-l', 'testdata/log12', '--encode', '--check-controlchar']
    with patch.object(sys, 'argv', testargs):
        main()
    with open('testdata/log12') as f:
        filecontent = f.read()
        assert 'West-Frysl' in filecontent
    with open('testdata/output12') as f:
        filecontent = f.read()
        assert 'West-Frysl‰n' not in filecontent


def test_cut_fields():
    testargs = [
        'demeuk', '-i', 'testdata/input13', '-o', 'testdata/output13', '-l', 'testdata/log13',
        '-f', '5-', '-c',
    ]
    with patch.object(sys, 'argv', testargs):
        main()
    with open('testdata/output13') as f:
        filecontent = f.read()
        assert 'field5:field6:field7\n' in filecontent
        assert 'field4' not in filecontent


def test_cut_fields_single():
    testargs = [
        'demeuk', '-i', 'testdata/input14', '-o', 'testdata/output14', '-l', 'testdata/log14',
        '-f', '5', '-c',
    ]
    with patch.object(sys, 'argv', testargs):
        main()
    with open('testdata/output14') as f:
        filecontent = f.read()
        assert 'field5\n' in filecontent
        assert 'field4' not in filecontent


def test_unhex():
    testargs = [
        'demeuk', '-i', 'testdata/input15', '-o', 'testdata/output15', '-l', 'testdata/log15',
        '--hex', '--encode',
    ]
    with patch.object(sys, 'argv', testargs):
        main()
    with open('testdata/output15') as f:
        filecontent = f.read()
        assert 'PEÑAROL\n' in filecontent
        assert 'QWERTYUIOPÅ\n' in filecontent
        assert 'Zsófi2000\n' in filecontent
        assert 'arañas\n' in filecontent
        assert '$HEX[' not in filecontent


def test_unhtml():
    testargs = [
        'demeuk', '-i', 'testdata/input16', '-o', 'testdata/output16', '-l', 'testdata/log16',
        '--html',
    ]
    with patch.object(sys, 'argv', testargs):
        main()
    with open('testdata/output16') as f:
        filecontent = f.read()
        assert 'İSMAİL\n' in filecontent
        assert 'İSTANBUL\n' in filecontent
        assert 'şifreyok\n' in filecontent
        assert 'α\n' not in filecontent
        assert '&gt;\n' in filecontent


def test_unhtml_named():
    testargs = [
        'demeuk', '-i', 'testdata/input17', '-o', 'testdata/output17', '-l', 'testdata/log17',
        '--html', '--html-named',
    ]
    with patch.object(sys, 'argv', testargs):
        main()
    with open('testdata/output17') as f:
        filecontent = f.read()
        assert 'İSMAİL\n' in filecontent
        assert 'İSTANBUL\n' in filecontent
        assert 'şifreyok\n' in filecontent
        assert 'α\n' in filecontent
        assert '>\n' in filecontent


def test_verbose():
    testargs = [
        'demeuk', '-i', 'testdata/input18', '-o', 'testdata/output18', '-l', 'testdata/log18',
        '-f', '5-', '-c', '--verbose', '--debug'
    ]
    with patch.object(sys, 'argv', testargs):
        main()
    with open('testdata/log18') as f:
        filecontent = f.read()
        assert 'Clean_cut; ' in filecontent


def test_limit():
    testargs = [
        'demeuk', '-i', 'testdata/input19', '-o', 'testdata/output19', '-l', 'testdata/log19',
        '--limit', '5',
    ]
    with patch.object(sys, 'argv', testargs):
        main()

    line_num_output = calculate_line_numbers('testdata/output19')
    assert line_num_output == 5


def test_clean_add_umlaut():
    testargs = [
        'demeuk', '-i', 'testdata/input20', '-o', 'testdata/output20', '-l', 'testdata/log20',
        '--add-umlaut', '--verbose', '--encode'
    ]
    with patch.object(sys, 'argv', testargs):
        main()

    with open('testdata/output20') as f:
        filecontent = f.read()
        assert 'Eselsbrücke' in filecontent
        assert 'Fremdschämen' in filecontent
        assert 'KÄSEHOCH' in filecontent
        assert 'KA"SEHOCH' in filecontent

    testargs = [
        'demeuk', '-i', 'testdata/input20', '-o', 'testdata/output20.2', '-l', 'testdata/log20.2',
        '--umlaut', '--verbose',
    ]
    with patch.object(sys, 'argv', testargs):
        main()

    with open('testdata/output20.2') as f:
        filecontent = f.read()
        assert 'Eselsbrücke' in filecontent
        assert 'Fremdschämen' in filecontent
        assert 'KÄSEHOCH' in filecontent
        assert 'KA"SEHOCH' not in filecontent


def test_multiple_delimiters():
    testargs = [
        'demeuk', '-i', 'testdata/input21', '-o', 'testdata/output21', '-l', 'testdata/log20',
        '-c', '--verbose', '-d', ':,;,----',
    ]
    with patch.object(sys, 'argv', testargs):
        main()

    with open('testdata/output21') as f:
        filecontent = f.read()
        assert 'password\n' in filecontent
        assert 'password2\n' in filecontent
        assert 'password3\n' in filecontent
        assert 'user' not in filecontent


def test_check_email():
    testargs = [
        'demeuk', '-i', 'testdata/input22', '-o', 'testdata/output22', '-l', 'testdata/log22',
        '--verbose', '--check-email', '--remove-email',
    ]
    with patch.object(sys, 'argv', testargs):
        main()

    with open('testdata/output22') as f:
        filecontent = f.read()
        assert 'line1' in filecontent
        assert 'line2' not in filecontent
        assert 'line3' not in filecontent
        assert 'line4' not in filecontent
        assert 'line5\n' in filecontent


def test_check_hash():
    testargs = [
        'demeuk', '-i', 'testdata/input23', '-o', 'testdata/output23', '-l', 'testdata/log23',
        '--verbose', '--check-hash', '-c',
    ]
    with patch.object(sys, 'argv', testargs):
        main()
    with open('testdata/output23') as f:
        filecontent = f.read()
        assert 'baabe00a81fc405af4ab9b0f99615498' not in filecontent
        assert '$h$7/uhfibmxg83yq6y1rh5y9wjee13kh.' not in filecontent
        assert '$6$/fasjdfsadj$safjasdfasjdfa' not in filecontent
        assert '$1$Tx6cx/cA$ouWREOn7' not in filecontent
        assert 'changeme!' in filecontent
        assert 'line5' not in filecontent
        assert '12345678' in filecontent
        assert 'aaaaaa' in filecontent
        assert '$aaa$test' in filecontent
        assert '$H$8abc' in filecontent
        assert '$2a$10$bcrypt' not in filecontent
        assert '$pizza$like' in filecontent


def test_check_bug_comma_d():
    testargs = [
        'demeuk', '-i', 'testdata/input24', '-o', 'testdata/output24', '-l', 'testdata/log24',
        '--verbose', '-c', '-d', ',;:',
    ]
    with patch.object(sys, 'argv', testargs):
        main()
    with open('testdata/output24') as f:
        filecontent = f.read()
        assert 'line1' not in filecontent
        assert 'angus' in filecontent
        assert 'line2' not in filecontent
        assert 'snow' in filecontent


def test_check_non_ascii():
    testargs = [
        'demeuk', '-i', 'testdata/input25', '-o', 'testdata/output25', '-l', 'testdata/log25',
        '--verbose', '--check-non-ascii',
    ]
    with patch.object(sys, 'argv', testargs):
        main()
    with open('testdata/output25') as f:
        filecontent = f.read()
        assert 'laténight' not in filecontent
        assert 'thestrokes' in filecontent


def test_clean_non_ascii():
    testargs = [
        'demeuk', '-i', 'testdata/input26', '-o', 'testdata/output26', '-l', 'testdata/log26',
        '--verbose', '--non-ascii',
    ]
    with patch.object(sys, 'argv', testargs):
        main()
    with open('testdata/output26') as f:
        filecontent = f.read()

        assert 'polopaç' not in filecontent
        assert 'mündster' not in filecontent
        assert 'polopac' in filecontent
        assert 'mundster' in filecontent


def test_remove_punctuation():
    testargs = [
        'demeuk', '-i', 'testdata/input27', '-o', 'testdata/output27', '-l', 'testdata/log27',
        '--verbose', '--remove-punctuation',
    ]
    with patch.object(sys, 'argv', testargs):
        main()
    with open('testdata/output27') as f:
        filecontent = f.read()

        assert 'ripitup' in filecontent
        assert 'orangejuice' in filecontent


def test_remove_different_punctuation():
    testargs = [
        'demeuk', '-i', 'testdata/input28', '-o', 'testdata/output28', '-l', 'testdata/log28',
        '--verbose', '--remove-punctuation', '--punctuation', '_',
    ]
    with patch.object(sys, 'argv', testargs):
        main()
    with open('testdata/output28') as f:
        filecontent = f.read()

        assert 'standbyme' in filecontent
        assert 'the clash' in filecontent


def test_add_without_punctuation():
    testargs = [
        'demeuk', '-i', 'testdata/input29', '-o', 'testdata/output29', '-l', 'testdata/log29',
        '--verbose', '--add-without-punctuation',
    ]
    with patch.object(sys, 'argv', testargs):
        main()
    with open('testdata/output29') as f:
        filecontent = f.read()

        assert 'stand_by_me' in filecontent
        assert 'the clash' in filecontent
        assert 'standbyme' in filecontent
        assert 'theclash' in filecontent


def test_glob():
    testargs = [
        'demeuk', '-i', 'testdata/input*', '-o', 'testdata/output30', '-l', 'testdata/log30',
        '--verbose', '-c', '-d', ',;:',
    ]
    with patch.object(sys, 'argv', testargs):
        main()
    with open('testdata/output30') as f:
        assert len(f.readlines()) > 100


def test_bug_html_control():
    testargs = [
        'demeuk', '-i', 'testdata/input31', '-o', 'testdata/output31', '-l', 'testdata/log31',
        '--verbose', '--html', '--check-controlchar'
    ]
    with patch.object(sys, 'argv', testargs):
        main()
    with open('testdata/output31') as f:
        filecontent = f.read()
        assert '\x0c\x0c' not in filecontent


def test_bug_dollar_line():
    testargs = [
        'demeuk', '-i', 'testdata/input32', '-o', 'testdata/output32', '-l', 'testdata/log32',
        '--verbose', '--check-hash',
    ]
    with patch.object(sys, 'argv', testargs):
        main()
    with open('testdata/output32') as f:
        filecontent = f.read()
        assert '$1$2$3$4' in filecontent
        assert '$1$money$1$' in filecontent
        assert '$1$ilovepizza' in filecontent
        assert '$1$1+l0l$aaaaaaaaaaaa./' not in filecontent
        assert '$4$4$4pizza' in filecontent


def test_check_replacement_character():
    testargs = [
        'demeuk', '-i', 'testdata/input33', '-o', 'testdata/output33', '-l', 'testdata/log33',
        '--verbose', '--check-replacement-character',
    ]
    with patch.object(sys, 'argv', testargs):
        main()
    with open('testdata/output33') as f:
        filecontent = f.read()
        assert 'invalidstring�' not in filecontent
        assert 'jungejunge' in filecontent


def test_email_detection():
    testargs = [
        'demeuk', '-i', 'testdata/input34', '-o', 'testdata/output34', '-l', 'testdata/log34',
        '--verbose', '--check-email',
    ]
    with patch.object(sys, 'argv', testargs):
        main()
    with open('testdata/output34') as f:
        filecontent = f.read()
        assert 'bar@example.com' not in filecontent
        assert 'foo@example.com' not in filecontent
        assert 'p@ssW0rd.me@Home' not in filecontent
        assert 'w@ssB0rd.we' not in filecontent
        assert 'P@ssw0rd.1' in filecontent
        assert 'cr@ssT0rd' in filecontent
        assert 'p@..w0rd' in filecontent


def test_newline_replacement():
    testargs = [
        'demeuk', '-i', 'testdata/input35', '-o', 'testdata/output35', '-l', 'testdata/log35',
        '--verbose', '--hex', '--html',
    ]
    with patch.object(sys, 'argv', testargs):
        main()
    with open('testdata/output35') as f:
        filecontent = f.read()
        assert 'Avocado\n' in filecontent
        assert '\nBanana\\r\\n\n' in filecontent
        assert '\nCoconut\\n\n' in filecontent
        assert '\nDragonfruit\n' in filecontent
        assert '\nElderberry\n' in filecontent
        assert '\nFig<br>\n' in filecontent
        assert '\nGrapefruit\n' in filecontent
        assert '\nHoneyberry\n' in filecontent
        assert '\nIcaco\n' in filecontent
        assert '\nJambul' in filecontent


def test_trim():
    testargs = [
        'demeuk', '-i', 'testdata/input36', '-o', 'testdata/output36', '-l', 'testdata/log36',
        '--verbose', '--hex', '--html', '--trim',
    ]
    with patch.object(sys, 'argv', testargs):
        main()
    with open('testdata/output36') as f:
        filecontent = f.read()
        assert 'angleball\n' in filecontent
        assert '\nbadminton\n' in filecontent
        assert '\ncrossminton\n' in filecontent
        assert '\ndodgeball\n' in filecontent
        assert '\nfrontenis\n' in filecontent
        assert '\ngoalball\n' in filecontent
        assert '\nhandball\n' in filecontent
        assert '\ninter<br>crosse\n' in filecontent
        assert '\njok\\ngu\n' in filecontent
        assert '\nkickball\n' in filecontent
        assert '\nlacrosse\n' in filecontent
        assert '\nnetball\n' in filecontent
        assert '\npadbol\n' in filecontent
        assert '\nroque\n' in filecontent
        assert '\nsnooker\n' in filecontent
        assert '\ntchoukball\n' in filecontent
        assert '\nvigoro' in filecontent


def test_invalid_unhex():
    testargs = [
        'demeuk', '-i', 'testdata/input37', '-o', 'testdata/output37', '-l', 'testdata/log37',
        '--verbose', '--hex',
    ]
    with patch.object(sys, 'argv', testargs):
        main()

    with open('testdata/output37') as f:
        filecontent = f.read()
        # Invalid hex string, leaving at as is.
        assert '$HEX[e]tiredofwaiting\n' in filecontent
        # Invalid hex string, leaving at as is.
        assert '\n$HEX[eee]\n' in filecontent
        # This is a valid hash, but it is not a hex string from start to end.
        assert '\n$HEX[6C657469746B69636B696E]123!\n' in filecontent
        # Valid upcase test
        assert '\nlosingtouch\n' in filecontent


def test_skip():
    testargs = [
        'demeuk', '-i', 'testdata/input38', '-o', 'testdata/output38', '-l', 'testdata/log38',
        '--verbose', '--skip', '1'
    ]
    with patch.object(sys, 'argv', testargs):
        main()

    with open('testdata/output38') as f:
        filecontent = f.read()

    assert '112345678' not in filecontent


def test_check_starting_with():
    testargs = [
        'demeuk', '-i', 'testdata/input39', '-o', 'testdata/output39', '-l', 'testdata/log39',
        '--verbose', '--check-starting-with', '/,#,:', '--tab'
    ]
    with patch.object(sys, 'argv', testargs):
        main()

    with open('testdata/output39') as f:
        filecontent = f.read()

    assert 'firstlovesong' not in filecontent
    assert 'secondlovesong' not in filecontent
    assert 'californiastars' not in filecontent
    assert '\n\n' in filecontent


def test_check_empty_line():
    testargs = [
        'demeuk', '-i', 'testdata/input40', '-o', 'testdata/output40', '-l', 'testdata/log40',
        '--verbose', '--check-empty-line',
    ]
    with patch.object(sys, 'argv', testargs):
        main()

    with open('testdata/output40') as f:
        filecontent = f.read()

    assert '\n\n' not in filecontent


def test_check_mac_address():
    testargs = [
        'demeuk', '-i', 'testdata/input41', '-o', 'testdata/output41', '-l', 'testdata/log41',
        '--verbose', '--check-mac-address',
    ]
    with patch.object(sys, 'argv', testargs):
        main()

    with open('testdata/output41') as f:
        filecontent = f.read()

    assert '2C:C5:D3:70:78:2c' not in filecontent
    assert 'dummy' in filecontent


def test_check_uuid():
    testargs = [
        'demeuk', '-i', 'testdata/input42', '-o', 'testdata/output42', '-l', 'testdata/log42',
        '--verbose', '--check-uuid',
    ]
    with patch.object(sys, 'argv', testargs):
        main()

    with open('testdata/output42') as f:
        filecontent = f.read()

    assert 'd4662e44-00f1-4ef6-857e-76e3c61604cd' not in filecontent
    assert 'D4662E44-00F1-4EF6-857E-76E3C61604CD' not in filecontent
    assert 'dummy' in filecontent


def test_check_ending_with():
    testargs = [
        'demeuk', '-i', 'testdata/input43', '-o', 'testdata/output43', '-l', 'testdata/log43',
        '--verbose', '--check-ending-with', '.jpg,@whatsapp.com',
    ]
    with patch.object(sys, 'argv', testargs):
        main()

    with open('testdata/output43') as f:
        filecontent = f.read()

    assert 'test.jpg' not in filecontent
    assert 'hello@whatsapp.com' not in filecontent
    assert 'dummy' in filecontent


def test_check_title_case():
    testargs = [
        'demeuk', '-i', 'testdata/input44', '-o', 'testdata/output44', '-l', 'testdata/log44',
        '--verbose', '--title-case',
    ]
    with patch.object(sys, 'argv', testargs):
        main()

    with open('testdata/output44') as f:
        filecontent = f.read()

    assert '3 Doors Down' in filecontent


def test_leak_full():
    testargs = [
        'demeuk', '-i', 'testdata/input45', '-o', 'testdata/output45', '-l', 'testdata/log45',
        '--verbose', '--leak-full',
    ]
    with patch.object(sys, 'argv', testargs):
        main()

    with open('testdata/output45') as f:
        filecontent = f.read()

    # Test for mojibake
    assert 'coupÉ' in filecontent
    # Test for encode
    assert '!!!ееместной%%@!' in filecontent
    # Test for control-char
    assert '\x01' not in filecontent
    # Test for newline and html
    assert '\nnewline\n' in filecontent
    # Test for html named
    assert '<html_named>' in filecontent
    # Test for md5 hash
    assert '919c7e5fe31e73c7acbad69af9dbc4f5' not in filecontent
    # Test for hex
    assert 'Elderberry' in filecontent
    # Test for mac-address
    assert '00:11:22:33:44:55' not in filecontent
    # Test for uuid
    assert '123e4567-e89b-12d3-a456-426655440000' not in filecontent
    # Test for removing e-mail
    assert 'demeuk@example.com' not in filecontent
    # Test for replacement character
    assert '�' not in filecontent
    # Test for empty line
    assert '\n\n' not in filecontent


def test_check_regex():
    testargs = [
        'demeuk', '-i', 'testdata/input46', '-o', 'testdata/output46', '-l', 'testdata/log46',
        '--verbose', '--check-regex', '^[a-z]{3}$',
    ]
    with patch.object(sys, 'argv', testargs):
        main()

    with open('testdata/output46') as f:
        filecontent = f.read()

    assert 'abc' in filecontent
    assert 'abcd' not in filecontent
    assert 'a\n' not in filecontent
    assert 'ab\n' not in filecontent
    assert 'aBc' not in filecontent
    assert '123' not in filecontent


def test_check_multiple_regexes():
    testargs = [
        'demeuk', '-i', 'testdata/input47', '-o', 'testdata/output47', '-l', 'testdata/log47',
        '--verbose', '--check-regex', '\\d,\\w',
    ]

    with patch.object(sys, 'argv', testargs):
        main()

    with open('testdata/output47') as f:
        filecontent = f.read()

    assert 'alpha\n' not in filecontent
    assert 'alpha123\n' in filecontent
    assert 'alpha1234!' in filecontent


<<<<<<< HEAD
def test_stdin_stdout():
    comlist = ['bin/demeuk.py']
    script = b'input\nlines\n'
    res = run(comlist, input=script,
              stdout=PIPE, stderr=PIPE)
    assert res.returncode == 0
    assert res.stdout == b'input\nlines\n'
    assert res.stderr == b''
=======
def test_check_lowercase():
    testargs = [
        'demeuk', '-i', 'testdata/input48', '-o', 'testdata/output48', '-l', 'testdata/log48',
        '--verbose', '--lowercase',
    ]
    with patch.object(sys, 'argv', testargs):
        main()

    with open('testdata/output48') as f:
        filecontent = f.read()

    assert '3 doors down' in filecontent
>>>>>>> fee0dced
<|MERGE_RESOLUTION|>--- conflicted
+++ resolved
@@ -811,7 +811,6 @@
     assert 'alpha1234!' in filecontent
 
 
-<<<<<<< HEAD
 def test_stdin_stdout():
     comlist = ['bin/demeuk.py']
     script = b'input\nlines\n'
@@ -820,7 +819,8 @@
     assert res.returncode == 0
     assert res.stdout == b'input\nlines\n'
     assert res.stderr == b''
-=======
+
+
 def test_check_lowercase():
     testargs = [
         'demeuk', '-i', 'testdata/input48', '-o', 'testdata/output48', '-l', 'testdata/log48',
@@ -832,5 +832,4 @@
     with open('testdata/output48') as f:
         filecontent = f.read()
 
-    assert '3 doors down' in filecontent
->>>>>>> fee0dced
+    assert '3 doors down' in filecontent