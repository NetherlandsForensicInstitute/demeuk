--- conflicted
+++ resolved
@@ -673,27 +673,32 @@
     assert '\n\n' not in filecontent
 
 
-<<<<<<< HEAD
 def test_check_mac_address():
     testargs = [
         'demeuk', '-i', 'testdata/input41', '-o', 'testdata/output41', '-l', 'testdata/log41',
         '--verbose', '--check-mac-address',
-=======
+    ]
+    with patch.object(sys, 'argv', testargs):
+        main()
+
+    with open('testdata/output41') as f:
+        filecontent = f.read()
+
+    assert '2C:C5:D3:70:78:2c' not in filecontent
+    assert 'dummy' in filecontent
+
+
 def test_check_uuid():
     testargs = [
-        'demeuk', '-i', 'testdata/input41', '-o', 'testdata/output41', '-l', 'testdata/log41',
+        'demeuk', '-i', 'testdata/input42', '-o', 'testdata/output42', '-l', 'testdata/log42',
         '--verbose', '--check-uuid',
->>>>>>> 398da016
-    ]
-    with patch.object(sys, 'argv', testargs):
-        main()
-
-    with open('testdata/output41') as f:
-        filecontent = f.read()
-
-<<<<<<< HEAD
-    assert '2C:C5:D3:70:78:2c' not in filecontent
-=======
+    ]
+    with patch.object(sys, 'argv', testargs):
+        main()
+
+    with open('testdata/output42') as f:
+        filecontent = f.read()
+
     assert 'd4662e44-00f1-4ef6-857e-76e3c61604cd' not in filecontent
     assert 'D4662E44-00F1-4EF6-857E-76E3C61604CD' not in filecontent
     assert 'dummy' in filecontent
@@ -712,5 +717,4 @@
 
     assert 'test.jpg' not in filecontent
     assert 'hello@whatsapp.com' not in filecontent
->>>>>>> 398da016
     assert 'dummy' in filecontent