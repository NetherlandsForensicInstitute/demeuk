--- conflicted
+++ resolved
@@ -58,12 +58,9 @@
         --check-replacement-character   Drop lines containing replacement characters '�'.
         --check-starting-with <string>  Drop lines starting with string, can be multiple strings. Specify multiple
                                         with as comma-seperated list.
-<<<<<<< HEAD
         --check-uuid                    Drop lines containing only UUID.
-=======
         --check-ending-with <string>    Drop lines ending with string, can be multiple strings. Specify multiple
                                         with as comma-seperated list.
->>>>>>> f656bd60
         --check-empty-line              Drop lines that are empty or only contain whitespace characters
 
     Modify modules (modify a line in place):
@@ -474,7 +471,6 @@
     return False
 
 
-<<<<<<< HEAD
 def check_uuid(line):
     """Check if a line contains a UUID
 
@@ -487,7 +483,8 @@
         return False
 
     return True
-=======
+
+
 def check_ending_with(line, strings):
     """Checks if a line ends with specific strings
 
@@ -502,7 +499,6 @@
         if line.endswith(string):
             return True
     return False
->>>>>>> f656bd60
 
 
 def check_empty_line(line):
@@ -951,16 +947,15 @@
                 log.append(f'Check_starting_with; dropped line because {to_check} found; {line_decoded}{linesep}')
                 stop = True
 
-<<<<<<< HEAD
         if config.get('check-uuid') and not stop:
             if not check_uuid(line_decoded):
                 log.append(f'Check_uuid; dropped line because found a uuid; {line_decoded}{linesep}')
-=======
+                stop = True
+
         if config.get('check-ending-with') and not stop:
             to_check = config.get("check-ending-with")
             if check_ending_with(line_decoded, to_check):
                 log.append(f'Check_ending_with; dropped line because {to_check} found; {line_decoded}{linesep}')
->>>>>>> f656bd60
                 stop = True
 
         if config.get('check-empty-line') and not stop:
@@ -1128,11 +1123,8 @@
         'check-non-ascii': False,
         'check-replacement-character': False,
         'check-starting-with': False,
-<<<<<<< HEAD
         'check-uuid': False,
-=======
         'check-ending-with': False,
->>>>>>> f656bd60
         'check-empty-line': False,
 
         # Add
@@ -1236,16 +1228,14 @@
         else:
             config['check-starting-with'] = [arguments.get('--check-starting-with')]
 
-<<<<<<< HEAD
     if arguments.get('--check-uuid'):
         config['check-uuid'] = True
-=======
+
     if arguments.get('--check-ending-with'):
         if ',' in arguments.get('--check-ending-with'):
             config['check-ending-with'] = arguments.get('--check-ending-with').split(',')
         else:
             config['check-ending-with'] = [arguments.get('--check-ending-with')]
->>>>>>> f656bd60
 
     if arguments.get('--check-empty-line'):
         config['check-empty-line'] = True
